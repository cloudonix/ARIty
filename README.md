# ARIty Framework
ARIty is a library that gives you services of a call, using ari4java. You will be able to write your voice applications using ARIty library to
execute them.

## Installation
<<<<<<< HEAD
In your `pom.xml` file, add the repository for ARIty (we are currently not hosted in the public Maven repository) as an element under `<project>`:

=======
In your `pom.xml` file, add the repository for ARIty (we are currently not hosted in the public Maven repository) as an element under`<project>`:
>>>>>>> b3f50169
```
<repositories>
  <repository>
    <id>cloudonix-dist</id>
    <url>http://cloudonix-dist.s3-website-us-west-1.amazonaws.com/maven2/releases</url>
  </repository>
</repositories>
```

```

Then add ARIty as a dependency:

```
<dependency>
	<groupId>tech.greenfield</groupId>
	<artifactId>arity</artifactId>
	<version>[0,)</version>
</dependency>
```

```

## Usage
Under ARIty we use the concept of "Application"- a class whose fields and methods are used as handlers for incoming/outgoing calls.

The main method of the class will create the ARIty service and will register your voice application, in order to run it.
Your voice application will use the functionality of CompletableFuture , you can read about it in the following link:
https://docs.oracle.com/javase/8/docs/api/java/util/concurrent/CompletableFuture.html

### Simple Voice Application
To handle a call scenario, create your voice application and define the actions that you want them to happen. You can create one or more voice application, each when that will have a different scenario.

### A sample of voice application
<<<<<<< HEAD
An example of a voice application that answers the call, then play a sound file 3 times, then gathers the input from the user until he presses the terminating key (for example: #) and then hang up the call.

```
public Class Application {

	public void voiceApp(Call call) {
		call.answer().run().thenCompose(v -> call.play("hello-world").loop(3).run())
				.thenAccept(pb -> logger.info("finished playback! id: " + pb.getId()))
				.thenCompose(g -> call.gather("#").run()).thenCompose(d -> {
					logger.info("gather is finished");
					return call.hangUp().run();
				}).thenAccept(h -> {
					logger.info("hanged up call");
				}).exceptionally(t -> {
					logger.severe(t.toString());
					return null;
				});
=======
An example of a voice application that answers the call, then play a sound file "hello-world", and then hang up the call.
```
public Class Application {

	public void voiceApp (Call call) {
		
		new Answer(call).run()
		.thenCompose(v -> new Play(call).runSound("hello-world", 3))
		.thenCompose(pb -> {
			logger.info("finished playback! id: " + pb.getId());
			return new HangUp(call).run();
		}).thenAccept(h -> {
			logger.info("hanged up call");
		}).exceptionally(t -> {
			logger.severe(t.toString());
			return null;
		});
>>>>>>> b3f50169
	}
}
```

<<<<<<< HEAD
```

## Initializing 
In order to create the ARIty service, you need to create a main method in the Application class. In the main method, you need to do the following:

1.Create a new instance of the Application class.
=======
## Initializing 
In order to create the ARIty service, you need to create a main method in the Application class. In the main method, you need to do the following:

1.Create a new instance of the Application class. 
>>>>>>> b3f50169

2.Create and initialize with the following parameters: URI, the name of the stasis application, user name and password.

3.Register your voice application, using the library method "registerVoiceApp" and give it the name of your voice application as argument.

4.Add a loop to avoid exiting from the application.

### Simple example
<<<<<<< HEAD
=======

>>>>>>> b3f50169
```
public class Application {

	private static String URI = "http://127.0.0.1:8088/";

	public static void main(String[] args) throws ConnectionFailedException, URISyntaxException {
		Application app = new Application();
		// Create the service of ARI
		ARIty ari = null;
		try {
			ari = new ARIty(URI, "stasisApp", "userid", "secret");

		} catch (Throwable e1) {
			// TODO Auto-generated catch block
			e1.printStackTrace();
		}

		ari.registerVoiceApp(app::voiceApp);

		while (true) {
			try {
				Thread.sleep(100);
			} catch (InterruptedException e) {
				System.out.println("Thread is not sleeping");
			}
		}
	}
}
<<<<<<< HEAD
```
=======
```
>>>>>>> b3f50169
<|MERGE_RESOLUTION|>--- conflicted
+++ resolved
@@ -3,12 +3,8 @@
 execute them.
 
 ## Installation
-<<<<<<< HEAD
 In your `pom.xml` file, add the repository for ARIty (we are currently not hosted in the public Maven repository) as an element under `<project>`:
 
-=======
-In your `pom.xml` file, add the repository for ARIty (we are currently not hosted in the public Maven repository) as an element under`<project>`:
->>>>>>> b3f50169
 ```
 <repositories>
   <repository>
@@ -16,8 +12,6 @@
     <url>http://cloudonix-dist.s3-website-us-west-1.amazonaws.com/maven2/releases</url>
   </repository>
 </repositories>
-```
-
 ```
 
 Then add ARIty as a dependency:
@@ -28,8 +22,6 @@
 	<artifactId>arity</artifactId>
 	<version>[0,)</version>
 </dependency>
-```
-
 ```
 
 ## Usage
@@ -43,7 +35,6 @@
 To handle a call scenario, create your voice application and define the actions that you want them to happen. You can create one or more voice application, each when that will have a different scenario.
 
 ### A sample of voice application
-<<<<<<< HEAD
 An example of a voice application that answers the call, then play a sound file 3 times, then gathers the input from the user until he presses the terminating key (for example: #) and then hang up the call.
 
 ```
@@ -61,54 +52,20 @@
 					logger.severe(t.toString());
 					return null;
 				});
-=======
-An example of a voice application that answers the call, then play a sound file "hello-world", and then hang up the call.
-```
-public Class Application {
-
-	public void voiceApp (Call call) {
-		
-		new Answer(call).run()
-		.thenCompose(v -> new Play(call).runSound("hello-world", 3))
-		.thenCompose(pb -> {
-			logger.info("finished playback! id: " + pb.getId());
-			return new HangUp(call).run();
-		}).thenAccept(h -> {
-			logger.info("hanged up call");
-		}).exceptionally(t -> {
-			logger.severe(t.toString());
-			return null;
-		});
->>>>>>> b3f50169
 	}
 }
-```
-
-<<<<<<< HEAD
 ```
 
 ## Initializing 
 In order to create the ARIty service, you need to create a main method in the Application class. In the main method, you need to do the following:
 
-1.Create a new instance of the Application class.
-=======
-## Initializing 
-In order to create the ARIty service, you need to create a main method in the Application class. In the main method, you need to do the following:
-
-1.Create a new instance of the Application class. 
->>>>>>> b3f50169
-
-2.Create and initialize with the following parameters: URI, the name of the stasis application, user name and password.
-
-3.Register your voice application, using the library method "registerVoiceApp" and give it the name of your voice application as argument.
-
-4.Add a loop to avoid exiting from the application.
+1. Create a new instance of the Application class. 
+2. Create and initialize with the following parameters: URI, the name of the stasis application, user name and password.
+3. Register your voice application, using the library method "registerVoiceApp" and give it the name of your voice application as argument.
+4. Add a loop to avoid exiting from the application.
 
 ### Simple example
-<<<<<<< HEAD
-=======
 
->>>>>>> b3f50169
 ```
 public class Application {
 
@@ -137,8 +94,4 @@
 		}
 	}
 }
-<<<<<<< HEAD
-```
-=======
-```
->>>>>>> b3f50169
+```