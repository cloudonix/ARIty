--- conflicted
+++ resolved
@@ -26,14 +26,9 @@
   stage: test
   script:
     - mvn -B test || true
-<<<<<<< HEAD
-  artifacts: 
-    paths: 
-=======
   artifacts:
     expire_in: 1 week
     paths:
->>>>>>> e7597a61
       - target
   image: maven:3-jdk-11
 
